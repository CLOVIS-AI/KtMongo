--- conflicted
+++ resolved
@@ -28,139 +28,6 @@
   image: registry.gitlab.com/opensavvy/automation/containers/java:$ci_containers
   needs: [ os.version ]
 
-<<<<<<< HEAD
-.kotlin-js-browser:
-  extends: [ .os.gradle ]
-  image: registry.gitlab.com/opensavvy/automation/containers/chromium:$ci_containers
-  needs: [ os.version ]
-
-.kotlin-js-node:
-  extends: [ .os.gradle ]
-  image: registry.gitlab.com/opensavvy/automation/containers/nodejs:$ci_containers
-  needs: [ os.version ]
-
-.kotlin-native-linuxX64:
-  extends: [ .os.gradle ]
-  image: registry.gitlab.com/opensavvy/automation/containers/java:$ci_containers
-  needs: [ os.version ]
-
-.kotlin-native-iosArm64:
-  extends: [ .os.gradle ]
-  image: macos-14-xcode-15
-  needs: [ os.version ]
-
-  before_script:
-    - xcodebuild -downloadPlatform iOS
-  tags:
-    - saas-macos-medium-m1
-
-  retry:
-    max: 1
-    exit_codes:
-      - 1  # Sometimes, the runner breaks and doesn't actually run the test
-
-# endregion
-# region Check
-
-.with-mongo:
-  parallel:
-    matrix:
-      - mongodb: [ mongo:6.0.21, mongo:7.0.18, mongo:8.0.6 ]
-
-  services:
-    - name: $mongodb
-      alias: mongo
-
-  retry:
-    max: 1
-    exit_codes:
-      - 2  # Sometimes, the job fails due to timeouts?
-
-check[jvm]:
-  extends: [ .kotlin-jvm, .with-mongo ]
-  stage: test
-
-  script:
-    - >
-      ./gradlew check
-      :koverLog
-      :koverHtmlReport
-      -x jsBrowserTest
-      -x jsNodeTest
-      -x wasmJsBrowserTest
-      -x wasmJsNodeTest
-      -x wasmWasiNodeTest
-      -x linuxX64Test
-      -x mingwX64Test
-      -x macosX64Test
-      -x macosArm64Test
-      -x iosX64Test
-      -x iosSimulatorArm64Test
-      -x watchosX64Test
-      -x tvosX64Test
-      koverVerify --rerun
-      -PappVersion=$project_version
-
-  after_script:
-    - mkdir -p jvm-cover-report
-    - mv build/reports/kover/html/* jvm-cover-report
-
-  coverage: '/application line coverage: (\d+\.?\d*%)/'
-  artifacts:
-    paths:
-      - jvm-cover-report
-    expose_as: JVM code coverage
-  interruptible: true
-
-check[jsBrowser]:
-  extends: [ .kotlin-js-browser ]
-  stage: test
-
-  script:
-    - >
-      ./gradlew jsBrowserTest wasmJsBrowserTest
-      -PappVersion=$project_version
-
-  interruptible: true
-
-check[nodeJs]:
-  extends: [ .kotlin-js-node ]
-  stage: test
-
-  script:
-    - >
-      ./gradlew jsNodeTest wasmJsNodeTest wasmWasiNodeTest
-      -PappVersion=$project_version
-
-  interruptible: true
-
-check[linuxX64]:
-  extends: [ .kotlin-native-linuxX64 ]
-  stage: test
-
-  script:
-    - >
-      ./gradlew linuxX64Test mingwX64Test
-      -PappVersion=$project_version
-
-  interruptible: true
-
-check[iosArm64]:
-  extends: [ .kotlin-native-iosArm64 ]
-  stage: test
-
-  script:
-    - >
-      ./gradlew 
-      iosSimulatorArm64Test 
-      watchosSimulatorArm64Test
-      --no-configuration-cache
-      -PappVersion=$project_version
-
-  interruptible: true
-
-=======
->>>>>>> 592c3e77
 # endregion
 # region Publishing
 
