--- conflicted
+++ resolved
@@ -14,11 +14,7 @@
 
 variables:
   # https://gitlab.com/opensavvy/automation/containers
-<<<<<<< HEAD
-  ci_containers: 0.4.0
-=======
   ci_containers: 0.4.1
->>>>>>> 1312339a
 
 workflow:
   rules:
@@ -169,7 +165,7 @@
       publishIosX64PublicationToGitLabRepository
       --no-configuration-cache
       -PappVersion=$project_version
-      
+
   interruptible: false
   rules:
     - if: $PUBLISH_MAVEN == "no" || $PUBLISH_MAVEN_GITLAB == "no" || $PUBLISH_MAVEN_IOS == "no"
@@ -300,10 +296,7 @@
 
   interruptible: true
 
-<<<<<<< HEAD
-# endregion
-=======
->>>>>>> 1312339a
+# endregion
 # region Automatically mirror the previous layer of the playground
 
 mirror-playground:
@@ -333,20 +326,15 @@
   image: alpine:latest
   stage: deploy
   needs:
-<<<<<<< HEAD
+    - job: mkdocs
+      artifacts: true
     - job: dokka
-=======
-    - job: mkdocs
->>>>>>> 1312339a
       artifacts: true
 
   script:
     - mkdir -p public
-<<<<<<< HEAD
+    - mv docs-website public/docs
     - mv api-docs public
-=======
-    - mv docs-website public/docs
->>>>>>> 1312339a
 
   artifacts:
     paths:
