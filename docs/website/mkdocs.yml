--- conflicted
+++ resolved
@@ -103,14 +103,12 @@
 
   - Module2: []
 
-<<<<<<< HEAD
 # !!! EMBEDDED DOKKA START, DO NOT COMMIT !!! #
 # !!! EMBEDDED DOKKA END, DO NOT COMMIT !!! #
 
   - Reference (external):
       - reference.md
-=======
+
   - News:
       - news/index.md
-      - news/tags.md
->>>>>>> 7ad36634
+      - news/tags.md