<<<<<<< HEAD
site_name: OpenSavvy KtMongo
site_author: OpenSavvy & contributors
=======
site_name: OpenSavvy Playground
site_author: OpenSavvy and contributors
>>>>>>> 261d27d9
site_description: >
  The next MongoDB driver for Kotlin

theme:
  name: material
  custom_dir: overrides
  features:
    - announce.dismiss
    - content.action.edit
    - content.action.view
    - content.code.annotate
    - content.code.copy
    - content.code.select
    # - content.footnote.tooltips
    - content.tabs.link
    - content.tooltips
    # - header.autohide
    # - navigation.expand
    - navigation.footer
    - navigation.indexes
    # - navigation.instant
    # - navigation.instant.prefetch
    # - navigation.instant.progress
    # - navigation.prune
    - navigation.sections
    - navigation.tabs
    # - navigation.tabs.sticky
    - navigation.top
    - navigation.tracking
    - search.highlight
    - search.share
    - search.suggest
    - toc.follow
    # - toc.integrate
  icon:
    edit: material/pencil
    view: material/eye
  logo: assets/logo.svg
  favicon: assets/logo.svg
  palette:
    - media: "(prefers-color-scheme)"
      toggle:
        icon: material/brightness-auto
        name: "System theme (click to switch to light)"
    - media: "(prefers-color-scheme: light)"
      scheme: default
      primary: deep purple
      accent: cyan
      toggle:
        icon: material/brightness-7
        name: "Light theme (click to switch to dark)"
    - media: "(prefers-color-scheme: dark)"
      scheme: slate
      primary: deep purple
      accent: cyan
      toggle:
        icon: material/brightness-4
        name: "Dark theme (click to switch to system)"

plugins:
  # - social # https://github.com/squidfunk/mkdocs-material/issues/7818
  - search
  - privacy
  - blog:
      post_excerpt: optional
      authors: false
      blog_dir: news
  - tags:
      tag_file: news/tags.md
  - rss:
      match_path: 'news/posts/.*'
      date_from_meta:
        as_creation: date.created
        as_update: date.updated
      use_git: false

markdown_extensions:
  - admonition
  - attr_list
  - def_list
  - md_in_html
  - footnotes
  - tables
  - pymdownx.details
  - pymdownx.superfences
  - pymdownx.highlight:
      anchor_linenums: true
      line_spans: __span
      pygments_lang_class: true
  - pymdownx.inlinehilite
  - pymdownx.tabbed:
      alternate_style: true
  - toc:
      permalink: true

edit_uri: edit/main/docs/website/docs

use_directory_urls: false

nav:
  - Home: index.md

  - Getting started:
      - tutorials/index.md
      - tutorials/find.md
      - tutorials/update.md

      - Migrating from KMongo:
          - tutorials/from-kmongo/index.md
          - tutorials/from-kmongo/find.md
          - tutorials/from-kmongo/nested-fields.md
          - tutorials/from-kmongo/update.md

  - Features:
      - features/crud.md
      - features/bulk-writes.md
      - features/optional-filters.md
      - features/filtered-collections.md

      - Data types:
          - features/fields.md
          - features/arrays.md
          - features/maps.md

# !!! EMBEDDED DOKKA START, DO NOT COMMIT !!! #
# !!! EMBEDDED DOKKA END, DO NOT COMMIT !!! #

  - Reference (external):
      - reference.md

  - News:
      - news/index.md
      - news/tags.md<|MERGE_RESOLUTION|>--- conflicted
+++ resolved
@@ -1,10 +1,5 @@
-<<<<<<< HEAD
 site_name: OpenSavvy KtMongo
-site_author: OpenSavvy & contributors
-=======
-site_name: OpenSavvy Playground
 site_author: OpenSavvy and contributors
->>>>>>> 261d27d9
 site_description: >
   The next MongoDB driver for Kotlin
 
