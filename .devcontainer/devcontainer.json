--- conflicted
+++ resolved
@@ -1,14 +1,7 @@
 {
-<<<<<<< HEAD
-	"build": {
-		"dockerfile": "Dockerfile"
-	},
-	"onCreateCommand": "./gradlew projects"
-=======
 	"dockerComposeFile": [
 		"./docker-compose.yml"
 	],
 	"service": "workspace",
 	"shutdownAction": "stopCompose"
->>>>>>> ba9fdde9
 }